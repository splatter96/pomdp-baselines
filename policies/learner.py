# -*- coding: future_fstrings -*-
import os, sys
import time

import math
import numpy as np
import torch
from torch.nn import functional as F

# import gym
import gymnasium as gym

from .models import AGENT_CLASSES, AGENT_ARCHS
from torchkit.networks import ImageEncoder

# Markov policy
from buffers.simple_replay_buffer import SimpleReplayBuffer

# RNN policy on vector-based task
from buffers.seq_replay_buffer_vanilla import SeqReplayBuffer

# RNN policy on image/vector-based task
from buffers.seq_replay_buffer_efficient import RAMEfficient_SeqReplayBuffer

from utils import helpers as utl
from torchkit import pytorch_utils as ptu
from utils import evaluation as utl_eval
from utils import logger


class Learner:
    def __init__(self, env_args, train_args, eval_args, policy_args, seed, **kwargs):
        self.seed = seed

        self.init_env(**env_args)

        self.init_agent(**policy_args)

        self.init_train(**train_args)

        self.init_eval(**eval_args)

    def init_env(
        self,
        env_type,
        env_name,
        max_rollouts_per_task=None,
        num_tasks=None,
        num_train_tasks=None,
        num_eval_tasks=None,
        eval_envs=None,
        worst_percentile=None,
        **kwargs,
    ):
        # initialize environment
        assert env_type in [
            "meta",
            "pomdp",
            "credit",
            "rmdp",
            "generalize",
            "atari",
        ]
        self.env_type = env_type

        if self.env_type in [
            "pomdp",
            "credit",
        ]:  # pomdp/mdp task, using pomdp wrapper
            import envs.pomdp

            # import envs.credit_assign
            sys.path.append("./highway-env/")
            import highway_env

            assert num_eval_tasks > 0
            print(f"initializing {env_name}")
            self.train_env = gym.make(env_name)
            # self.train_env.seed(self.seed)
            # self.train_env.action_space.np_random.seed(self.seed)  # crucial

            self.eval_env = self.train_env
            # self.eval_env.seed(self.seed + 1)

            self.train_tasks = []
            self.eval_tasks = num_eval_tasks * [None]

            self.max_rollouts_per_task = 1
            self.max_trajectory_len = self.train_env._max_episode_steps

        elif self.env_type == "atari":
            from envs.atari import create_env

            assert num_eval_tasks > 0
            self.train_env = create_env(env_name)
            self.train_env.seed(self.seed)
            self.train_env.action_space.np_random.seed(self.seed)  # crucial

            self.eval_env = self.train_env
            self.eval_env.seed(self.seed + 1)

            self.train_tasks = []
            self.eval_tasks = num_eval_tasks * [None]

            self.max_rollouts_per_task = 1
            self.max_trajectory_len = self.train_env._max_episode_steps

        else:
            raise ValueError

        # get action / observation dimensions
        if self.train_env.action_space.__class__.__name__ == "Box":
            # continuous action space
            self.act_dim = self.train_env.action_space.shape[0]
            self.act_continuous = True
        else:
            assert self.train_env.action_space.__class__.__name__ == "Discrete"
            self.act_dim = self.train_env.action_space.n
            self.act_continuous = False

        # TODO account for not flattened observations
        obs_space = self.train_env.observation_space.shape
        if len(obs_space) == 2:
            self.obs_dim = obs_space[0] * obs_space[1]
        else:
            self.obs_dim = obs_space[0]

        logger.log("obs_dim", self.obs_dim, "act_dim", self.act_dim)

    def init_agent(
        self,
        seq_model,
        separate: bool = True,
        image_encoder=None,
        reward_clip=False,
        **kwargs,
    ):
        # initialize agent
        if seq_model == "mlp":
            agent_class = AGENT_CLASSES["Policy_MLP"]
            rnn_encoder_type = None
            assert separate == True
        elif "-mlp" in seq_model:
            agent_class = AGENT_CLASSES["Policy_RNN_MLP"]
            rnn_encoder_type = seq_model.split("-")[0]
            assert separate == True
        else:
            rnn_encoder_type = seq_model
            if separate == True:
                agent_class = AGENT_CLASSES["Policy_Separate_RNN"]
            else:
                agent_class = AGENT_CLASSES["Policy_Shared_RNN"]

        self.agent_arch = agent_class.ARCH
        logger.log(agent_class, self.agent_arch)

        if image_encoder is not None:  # catch, keytodoor
            image_encoder_fn = lambda: ImageEncoder(
                image_shape=self.train_env.image_space.shape, **image_encoder
            )
        else:
            image_encoder_fn = lambda: None

        self.agent = agent_class(
            encoder=rnn_encoder_type,
            obs_dim=self.obs_dim,
            action_dim=self.act_dim,
            image_encoder_fn=image_encoder_fn,
            **kwargs,
        ).to(ptu.device)
        logger.log(self.agent)

        self.reward_clip = reward_clip  # for atari

    def init_train(
        self,
        buffer_size,
        batch_size,
        num_iters,
        num_init_rollouts_pool,
        num_rollouts_per_iter,
        num_updates_per_iter=None,
        sampled_seq_len=None,
        sample_weight_baseline=None,
        buffer_type=None,
        target_update_interval=None,
        **kwargs,
    ):
        if num_updates_per_iter is None:
            num_updates_per_iter = 1.0
        assert isinstance(num_updates_per_iter, int) or isinstance(
            num_updates_per_iter, float
        )
        # if int, it means absolute value; if float, it means the multiplier of collected env steps
        self.num_updates_per_iter = num_updates_per_iter

        if target_update_interval is None:
            self.target_update_interval = 1
        else:
            self.target_update_interval = target_update_interval

        if self.agent_arch == AGENT_ARCHS.Markov:
            self.policy_storage = SimpleReplayBuffer(
                max_replay_buffer_size=int(buffer_size),
                observation_dim=self.obs_dim,
                action_dim=self.act_dim if self.act_continuous else 1,  # save memory
                max_trajectory_len=self.max_trajectory_len,
                add_timeout=False,  # no timeout storage
            )

        else:  # memory, memory-markov
            if sampled_seq_len == -1:
                sampled_seq_len = self.max_trajectory_len

            if buffer_type is None or buffer_type == SeqReplayBuffer.buffer_type:
                buffer_class = SeqReplayBuffer
            elif buffer_type == RAMEfficient_SeqReplayBuffer.buffer_type:
                buffer_class = RAMEfficient_SeqReplayBuffer
            logger.log(buffer_class)

            self.policy_storage = buffer_class(
                max_replay_buffer_size=int(buffer_size),
                observation_dim=self.obs_dim,
                action_dim=self.act_dim if self.act_continuous else 1,  # save memory
                sampled_seq_len=sampled_seq_len,
                sample_weight_baseline=sample_weight_baseline,
                observation_type=self.train_env.observation_space.dtype,
            )

        self.batch_size = batch_size
        self.num_iters = num_iters
        self.num_init_rollouts_pool = num_init_rollouts_pool
        self.num_rollouts_per_iter = num_rollouts_per_iter

        total_rollouts = num_init_rollouts_pool + num_iters * num_rollouts_per_iter
        self.n_env_steps_total = self.max_trajectory_len * total_rollouts
        logger.log(
            "*** total rollouts",
            total_rollouts,
            "total env steps",
            self.n_env_steps_total,
        )

    def init_eval(
        self,
        log_interval,
        save_interval,
        log_tensorboard,
        eval_stochastic=False,
        num_episodes_per_task=1,
        **kwargs,
    ):
        self.log_interval = log_interval
        self.save_interval = save_interval
        self.log_tensorboard = log_tensorboard
        self.eval_stochastic = eval_stochastic
        self.eval_num_episodes_per_task = num_episodes_per_task

    def _start_training(self):
        self._n_env_steps_total = 0
        self._n_env_steps_total_last = 0
        self._n_rl_update_steps_total = 0
        self._n_rollouts_total = 0
        self._successes_in_buffer = 0

        self._start_time = time.time()
        self._start_time_last = time.time()

    def train(self):
        """
        training loop
        """

        self._start_training()

        if self.num_init_rollouts_pool > 0:
            logger.log("Collecting initial pool of data..")
            while (
                self._n_env_steps_total
                < self.num_init_rollouts_pool * self.max_trajectory_len
            ):
                self.collect_rollouts(
                    num_rollouts=1,
                    random_actions=True,
                )
            logger.log(
                "Done! env steps",
                self._n_env_steps_total,
                "rollouts",
                self._n_rollouts_total,
            )

            if isinstance(self.num_updates_per_iter, float):
                # update: pomdp task updates more for the first iter_
                train_stats = self.update(
                    int(self._n_env_steps_total * self.num_updates_per_iter)
                )
                self.log_train_stats(train_stats)

        last_eval_num_iters = 0
        while self._n_env_steps_total < self.n_env_steps_total:
            # collect data from num_rollouts_per_iter train tasks:
            env_steps = self.collect_rollouts(num_rollouts=self.num_rollouts_per_iter)
            logger.log("env steps", self._n_env_steps_total)

            # TODO only update targets every target_update_interval timesteps
            train_stats = self.update(
                self.num_updates_per_iter
                if isinstance(self.num_updates_per_iter, int)
                else int(math.ceil(self.num_updates_per_iter * env_steps))
            )  # NOTE: ceil to make sure at least 1 step
            self.log_train_stats(train_stats)

            # evaluate and log
            current_num_iters = self._n_env_steps_total // (
                self.num_rollouts_per_iter * self.max_trajectory_len
            )
            if (
                current_num_iters != last_eval_num_iters
                and current_num_iters % self.log_interval == 0
            ):
                last_eval_num_iters = current_num_iters
                perf = self.log()
                if (
                    self.save_interval > 0
                    and self._n_env_steps_total > 0.75 * self.n_env_steps_total
                    and current_num_iters % self.save_interval == 0
                ):
                    # save models in later training stage
                    self.save_model(current_num_iters, perf)
        self.save_model(current_num_iters, perf)

    @torch.no_grad()
    def collect_rollouts(self, num_rollouts, random_actions=False):
        """collect num_rollouts of trajectories in task and save into policy buffer
        :param random_actions: whether to use policy to sample actions, or randomly sample action space
        """

        before_env_steps = self._n_env_steps_total
        for idx in range(num_rollouts):
            steps = 0

            obs = ptu.from_numpy(self.train_env.reset()[0])  # reset

            # TODO create more universal preprocessor for observations
            obs = obs.flatten()
            obs = obs.reshape(1, obs.shape[-1])
            done_rollout = False

            if self.agent_arch in [AGENT_ARCHS.Memory, AGENT_ARCHS.Memory_Markov]:
                # temporary storage
                obs_list, act_list, rew_list, next_obs_list, term_list = (
                    [],
                    [],
                    [],
                    [],
                    [],
                )

            if self.agent_arch == AGENT_ARCHS.Memory:
                # get hidden state at timestep=0, None for markov
                # NOTE: assume initial reward = 0.0 (no need to clip)
                action, reward, internal_state = self.agent.get_initial_info()

            while not done_rollout:
                if random_actions:
                    action = ptu.FloatTensor(
                        [self.train_env.action_space.sample()]
                    )  # (1, A) for continuous action, (1) for discrete action
                    if not self.act_continuous:
                        action = F.one_hot(
                            action.long(), num_classes=self.act_dim
                        ).float()  # (1, A)
                else:
                    # policy takes hidden state as input for memory-based actor,
                    # while takes obs for markov actor
                    if self.agent_arch == AGENT_ARCHS.Memory:
                        (action, _, _, _), internal_state = self.agent.act(
                            prev_internal_state=internal_state,
                            prev_action=action,
                            reward=reward,
                            obs=obs,
                            deterministic=False,
                        )
                    else:
                        action, _, _, _ = self.agent.act(obs, deterministic=False)

                # observe reward and next obs (B=1, dim)
                next_obs, reward, done, info = utl.env_step(
                    self.train_env, action.squeeze(dim=0)
                )

                if self.reward_clip and self.env_type == "atari":
                    reward = torch.tanh(reward)

                done_rollout = False if ptu.get_numpy(done[0][0]) == 0.0 else True
                # update statistics
                steps += 1

                ## determine terminal flag per environment
                # term ignore time-out scenarios, but record early stopping
                term = (
                    False
                    if "TimeLimit.truncated" in info or steps >= self.max_trajectory_len
                    else done_rollout
                )

                # add data to policy buffer
                if self.agent_arch == AGENT_ARCHS.Markov:
                    self.policy_storage.add_sample(
                        observation=ptu.get_numpy(obs.squeeze(dim=0)),
                        action=ptu.get_numpy(
                            action.squeeze(dim=0)
                            if self.act_continuous
                            else torch.argmax(
                                action.squeeze(dim=0), dim=-1, keepdims=True
                            )  # (1,)
                        ),
                        reward=ptu.get_numpy(reward.squeeze(dim=0)),
                        terminal=np.array([term], dtype=float),
                        next_observation=ptu.get_numpy(next_obs.squeeze(dim=0)),
                    )
                else:  # append tensors to temporary storage
                    obs_list.append(obs)  # (1, dim)
                    act_list.append(action)  # (1, dim)
                    rew_list.append(reward)  # (1, dim)
                    term_list.append(term)  # bool
                    next_obs_list.append(next_obs)  # (1, dim)

                # set: obs <- next_obs
                obs = next_obs.clone()

            if self.agent_arch in [AGENT_ARCHS.Memory, AGENT_ARCHS.Memory_Markov]:
                # add collected sequence to buffer
                act_buffer = torch.cat(act_list, dim=0)  # (L, dim)
                if not self.act_continuous:
                    act_buffer = torch.argmax(
                        act_buffer, dim=-1, keepdims=True
                    )  # (L, 1)

                self.policy_storage.add_episode(
                    observations=ptu.get_numpy(torch.cat(obs_list, dim=0)),  # (L, dim)
                    actions=ptu.get_numpy(act_buffer),  # (L, dim)
                    rewards=ptu.get_numpy(torch.cat(rew_list, dim=0)),  # (L, dim)
                    terminals=np.array(term_list).reshape(-1, 1),  # (L, 1)
                    next_observations=ptu.get_numpy(
                        torch.cat(next_obs_list, dim=0)
                    ),  # (L, dim)
                )
                print(
                    f"steps: {steps} term: {term} ret: {torch.cat(rew_list, dim=0).sum().item():.2f}"
                )
            self._n_env_steps_total += steps
            self._n_rollouts_total += 1
        return self._n_env_steps_total - before_env_steps

    def sample_rl_batch(self, batch_size):
        """sample batch of episodes for vae training"""
        if self.agent_arch == AGENT_ARCHS.Markov:
            batch = self.policy_storage.random_batch(batch_size)
        else:  # rnn: all items are (sampled_seq_len, B, dim)
            batch = self.policy_storage.random_episodes(batch_size)
        return ptu.np_to_pytorch_batch(batch)

    def update(self, num_updates):
        rl_losses_agg = {}
        for update in range(num_updates):
            # sample random RL batch: in transitions
            batch = self.sample_rl_batch(self.batch_size)

            # RL update
            rl_losses = self.agent.update(batch)

            for k, v in rl_losses.items():
                if update == 0:  # first iterate - create list
                    rl_losses_agg[k] = [v]
                else:  # append values
                    rl_losses_agg[k].append(v)
        # statistics
        for k in rl_losses_agg:
            rl_losses_agg[k] = np.mean(rl_losses_agg[k])
        self._n_rl_update_steps_total += num_updates

        return rl_losses_agg

    @torch.no_grad()
    def evaluate(self, tasks, deterministic=True):
        num_episodes = self.max_rollouts_per_task  # k
        # max_trajectory_len = k*H
        returns_per_episode = np.zeros((len(tasks), num_episodes))
        success_rate = np.zeros(len(tasks))
        total_steps = np.zeros(len(tasks))

        if self.env_type == "meta":
            num_steps_per_episode = self.eval_env.unwrapped._max_episode_steps  # H
            obs_size = self.eval_env.unwrapped.observation_space.shape[
                0
            ]  # original size
            observations = np.zeros((len(tasks), self.max_trajectory_len + 1, obs_size))
        else:  # pomdp, rmdp, generalize
            num_steps_per_episode = self.eval_env._max_episode_steps
            observations = None

        for task_idx, task in enumerate(tasks):
            step = 0

            obs = ptu.from_numpy(self.eval_env.reset()[0])  # reset
<<<<<<< HEAD

=======
                   
>>>>>>> 3460c2f2
            obs = obs.flatten()
            obs = obs.reshape(1, obs.shape[-1])

            if self.agent_arch == AGENT_ARCHS.Memory:
                # assume initial reward = 0.0
                action, reward, internal_state = self.agent.get_initial_info()

            for episode_idx in range(num_episodes):
                running_reward = 0.0
                for _ in range(num_steps_per_episode):
                    if self.agent_arch == AGENT_ARCHS.Memory:
                        (action, _, _, _), internal_state = self.agent.act(
                            prev_internal_state=internal_state,
                            prev_action=action,
                            reward=reward,
                            obs=obs,
                            deterministic=deterministic,
                        )
                    else:
                        action, _, _, _ = self.agent.act(
                            obs, deterministic=deterministic
                        )

                    # observe reward and next obs
                    next_obs, reward, done, info = utl.env_step(
                        self.eval_env, action.squeeze(dim=0)
                    )

                    # add raw reward
                    running_reward += reward.item()
                    # clip reward if necessary for policy inputs
                    if self.reward_clip and self.env_type == "atari":
                        reward = torch.tanh(reward)

                    step += 1
                    done_rollout = False if ptu.get_numpy(done[0][0]) == 0.0 else True

                    if self.env_type == "meta":
                        observations[task_idx, step, :] = ptu.get_numpy(
                            next_obs[0, :obs_size]
                        )

                    # set: obs <- next_obs
                    obs = next_obs.clone()

                    if (
                        self.env_type == "meta"
                        and "is_goal_state" in dir(self.eval_env.unwrapped)
                        and self.eval_env.unwrapped.is_goal_state()
                    ):
                        success_rate[task_idx] = 1.0  # ever once reach
                    elif (
                        self.env_type == "generalize"
                        and self.eval_env.unwrapped.is_success()
                    ):
                        success_rate[task_idx] = 1.0  # ever once reach
                    elif "success" in info and info["success"] == True:  # keytodoor
                        success_rate[task_idx] = 1.0

                    if done_rollout:
                        # for all env types, same
                        break
                    if self.env_type == "meta" and info["done_mdp"] == True:
                        # for early stopping meta episode like Ant-Dir
                        break

                returns_per_episode[task_idx, episode_idx] = running_reward
            total_steps[task_idx] = step
        return returns_per_episode, success_rate, observations, total_steps

    def log_train_stats(self, train_stats):
        logger.record_step(self._n_env_steps_total)
        ## log losses
        for k, v in train_stats.items():
            logger.record_tabular("rl_loss/" + k, v)
        ## gradient norms
        if self.agent_arch in [AGENT_ARCHS.Memory, AGENT_ARCHS.Memory_Markov]:
            results = self.agent.report_grad_norm()
            for k, v in results.items():
                logger.record_tabular("rl_loss/" + k, v)
        logger.dump_tabular()

    def log(self):
        # --- log training  ---
        ## set env steps for tensorboard: z is for lowest order
        logger.record_step(self._n_env_steps_total)
        logger.record_tabular("z/env_steps", self._n_env_steps_total)
        logger.record_tabular("z/rollouts", self._n_rollouts_total)
        logger.record_tabular("z/rl_steps", self._n_rl_update_steps_total)

        # --- evaluation ----

        if self.env_type in ["pomdp", "credit", "atari"]:
            returns_eval, success_rate_eval, _, total_steps_eval = self.evaluate(
                self.eval_tasks
            )
            if self.eval_stochastic:
                (
                    returns_eval_sto,
                    success_rate_eval_sto,
                    _,
                    total_steps_eval_sto,
                ) = self.evaluate(self.eval_tasks, deterministic=False)

            logger.record_tabular("metrics/total_steps_eval", np.mean(total_steps_eval))
            logger.record_tabular(
                "metrics/return_eval_total", np.mean(np.sum(returns_eval, axis=-1))
            )
            logger.record_tabular(
                "metrics/success_rate_eval", np.mean(success_rate_eval)
            )

            if self.eval_stochastic:
                logger.record_tabular(
                    "metrics/total_steps_eval_sto", np.mean(total_steps_eval_sto)
                )
                logger.record_tabular(
                    "metrics/return_eval_total_sto",
                    np.mean(np.sum(returns_eval_sto, axis=-1)),
                )
                logger.record_tabular(
                    "metrics/success_rate_eval_sto", np.mean(success_rate_eval_sto)
                )

        else:
            raise ValueError

        logger.record_tabular("z/time_cost", int(time.time() - self._start_time))
        logger.record_tabular(
            "z/fps",
            (self._n_env_steps_total - self._n_env_steps_total_last)
            / (time.time() - self._start_time_last),
        )
        self._n_env_steps_total_last = self._n_env_steps_total
        self._start_time_last = time.time()

        logger.dump_tabular()

        return np.mean(np.sum(returns_eval, axis=-1))

    def save_model(self, iter, perf):
        save_path = os.path.join(
            logger.get_dir(), "save", f"agent_{iter}_perf{perf:.3f}.pt"
        )
        torch.save(self.agent.state_dict(), save_path)

    def load_model(self, ckpt_path):
        self.agent.load_state_dict(torch.load(ckpt_path, map_location=ptu.device))
        print("load successfully from", ckpt_path)<|MERGE_RESOLUTION|>--- conflicted
+++ resolved
@@ -505,11 +505,6 @@
             step = 0
 
             obs = ptu.from_numpy(self.eval_env.reset()[0])  # reset
-<<<<<<< HEAD
-
-=======
-                   
->>>>>>> 3460c2f2
             obs = obs.flatten()
             obs = obs.reshape(1, obs.shape[-1])
 
