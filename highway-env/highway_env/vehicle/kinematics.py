from typing import Union, TYPE_CHECKING, Optional
import numpy as np
import pandas as pd
from collections import deque
import math

from highway_env import utils
from highway_env.road.lane import AbstractLane
from highway_env.road.road import Road, LaneIndex
from highway_env.road.objects import Obstacle, Landmark
from highway_env.types import Vector

if TYPE_CHECKING:
    from highway_env.road.objects import RoadObject


class Vehicle(object):
    """
    A moving vehicle on a road, and its kinematics.

    The vehicle is represented by a dynamical system: a modified bicycle model.
    It's state is propagated depending on its steering and acceleration actions.
    """

    COLLISIONS_ENABLED = True
    """ Enable collision detection between vehicles """

    LENGTH = 5.0
    LENGTH_SQUARE = LENGTH**2  # Nedded for faster distance comparison
    """ Vehicle length [m] """
    WIDTH = 2.0
    """ Vehicle width [m] """
    DEFAULT_SPEEDS = [23, 25]
    """ Range for random initial speeds [m/s] """
    MAX_SPEED = 40.0
    """ Maximum reachable speed [m/s] """

    def __init__(
        self,
        road: Road,
        position: Vector,
        heading: float = 0.0,
        speed: float = 0.0,
        config=None,
    ):
        self.road = road
        # self.position = np.array(position, dtype=float)
        self.position = position
        self.heading = heading
        self.speed = speed
        self.lane_index = (
            self.road.network.get_closest_lane_index(self.position, float(self.heading))
            if self.road
            else np.nan
        )
        self.lane = self.road.network.get_lane(self.lane_index) if self.road else None
        self.action = {"steering": 0, "acceleration": 0}
        self.trajectories = []
        self.crashed = False
        self.log = []
        self.local_reward = 0
        self.regional_reward = 0
        self.history = deque(maxlen=30)

        # for interference calculation
<<<<<<< HEAD
        self.dutycycle = (
            np.random.randint(1, 4) / 100
        )  # [% / 100] dutycycle of the radar usage
=======
        dutycycle = config.get("dutycycle", None)
        if dutycycle is not None:
            self.dutycycle = (
                np.random.randint(dutycycle[0], dutycycle[1]) / 100
            )  # [% / 100] dutycycle of the radar usage
        else:
            self.dutycycle = (
                np.random.randint(1, 2) / 100
            )  # [% / 100] dutycycle of the radar usage

        print(self.dutycycle)

>>>>>>> 53894f05
        self.dutycycle_offset = (
            np.random.randint(0, 20) / 1000
        )  # [ms] offset in milliseconds
        self.frame_time = (
            np.random.randint(5, 20) / 1000
        )  # [ms] duration of one radar frame

    @classmethod
    def make_on_lane(
        cls, road: Road, lane_index: LaneIndex, longitudinal: float, speed: float = 0
    ) -> "Vehicle":
        """
        Create a vehicle on a given lane at a longitudinal position.

        :param road: the road where the vehicle is driving
        :param lane_index: index of the lane where the vehicle is located
        :param longitudinal: longitudinal position along the lane
        :param speed: initial speed in [m/s]
        :return: A vehicle with at the specified position
        """
        lane = road.network.get_lane(lane_index)
        if speed is None:
            speed = lane.speed_limit
        return cls(
            road, lane.position(longitudinal, 0), lane.heading_at(longitudinal), speed
        )

    @classmethod
    def create_random(
        cls,
        road: Road,
        speed: float = None,
        lane_id: Optional[int] = None,
        spacing: float = 1,
    ) -> "Vehicle":
        """
        Create a random vehicle on the road.

        The lane and /or speed are chosen randomly, while longitudinal position is chosen behind the last
        vehicle in the road with density based on the number of lanes.

        :param road: the road where the vehicle is driving
        :param speed: initial speed in [m/s]. If None, will be chosen randomly
        :param lane_id: id of the lane to spawn in
        :param spacing: ratio of spacing to the front vehicle, 1 being the default
        :return: A vehicle with random position and/or speed
        """
        if speed is None:
            speed = road.np_random.uniform(
                Vehicle.DEFAULT_SPEEDS[0], Vehicle.DEFAULT_SPEEDS[1]
            )
        default_spacing = 1.5 * speed
        _from = road.np_random.choice(list(road.network.graph.keys()))
        _to = road.np_random.choice(list(road.network.graph[_from].keys()))
        _id = (
            lane_id
            if lane_id is not None
            else road.np_random.choice(len(road.network.graph[_from][_to]))
        )
        lane = road.network.get_lane((_from, _to, _id))
        offset = (
            spacing
            * default_spacing
            * np.exp(-5 / 30 * len(road.network.graph[_from][_to]))
        )
        x0 = (
            np.max([lane.local_coordinates(v.position)[0] for v in road.vehicles])
            if len(road.vehicles)
            else 3 * offset
        )
        x0 += offset * road.np_random.uniform(0.9, 1.1)
        v = cls(road, lane.position(x0, 0), lane.heading_at(x0), speed)
        return v

    @classmethod
    def create_from(cls, vehicle: "Vehicle") -> "Vehicle":
        """
        Create a new vehicle from an existing one.

        Only the vehicle dynamics are copied, other properties are default.

        :param vehicle: a vehicle
        :return: a new vehicle at the same dynamical state
        """
        v = cls(vehicle.road, vehicle.position, vehicle.heading, vehicle.speed)
        return v

    def act(self, action: Union[dict, str] = None) -> None:
        """
        Store an action to be repeated.

        :param action: the input action
        """
        if action:
            self.action = action

    # @profile
    def step(self, dt: float) -> None:
        """
        Propagate the vehicle state given its actions.

        Integrate a modified bicycle model with a 1st-order response on the steering wheel dynamics.
        If the vehicle is crashed, the actions are overridden with erratic steering and braking until complete stop.
        The vehicle's current lane is updated.

        :param dt: timestep of integration of the model [s]
        """
        self.clip_actions()
        delta_f = self.action["steering"]
        beta = math.atan(0.5 * math.tan(delta_f))
        v = self.speed * np.array(
            [math.cos(self.heading + beta), math.sin(self.heading + beta)]
        )
        self.position += v * dt
        self.heading += self.speed * math.sin(beta) / (self.LENGTH / 2) * dt
        self.speed += self.action["acceleration"] * dt
        self.on_state_update()

    def clip_actions(self) -> None:
        if self.crashed:
            self.action["steering"] = 0
            self.action["acceleration"] = -1.0 * self.speed
        self.action["steering"] = float(self.action["steering"])
        self.action["acceleration"] = float(self.action["acceleration"])
        if self.speed > self.MAX_SPEED:
            self.action["acceleration"] = min(
                self.action["acceleration"], 1.0 * (self.MAX_SPEED - self.speed)
            )
        elif self.speed < -self.MAX_SPEED:
            self.action["acceleration"] = max(
                self.action["acceleration"], 1.0 * (self.MAX_SPEED - self.speed)
            )

    def on_state_update(self) -> None:
        if self.road:
            self.lane_index = self.road.network.get_closest_lane_index(
                self.position, float(self.heading)
            )
            self.lane = self.road.network.get_lane(self.lane_index)
            if self.road.record_history:
                self.history.appendleft(self.create_from(self))

    def lane_distance_to(self, vehicle: "Vehicle", lane: AbstractLane = None) -> float:
        """
        Compute the signed distance to another vehicle along a lane.

        :param vehicle: the other vehicle
        :param lane: a lane
        :return: the distance to the other vehicle [m]
        """
        if not vehicle:
            return np.nan
        if not lane:
            lane = self.lane
        return (
            lane.local_coordinates(vehicle.position)[0]
            - lane.local_coordinates(self.position)[0]
        )

    def check_collision(self, other: Union["Vehicle", "RoadObject"]) -> None:
        """
        Check for collision with another vehicle.

        :param other: the other vehicle or object
        """
        if self.crashed or other is self:
            return

        if isinstance(other, Vehicle):
            if not self.COLLISIONS_ENABLED or not other.COLLISIONS_ENABLED:
                return

            if self._is_colliding(other):
                self.speed = other.speed = min([self.speed, other.speed], key=abs)
                self.crashed = other.crashed = True
        elif isinstance(other, Obstacle):
            if not self.COLLISIONS_ENABLED:
                return

            if self._is_colliding(other):
                self.speed = min([self.speed, 0], key=abs)
                self.crashed = other.hit = True
        elif isinstance(other, Landmark):
            if self._is_colliding(other):
                other.hit = True

    def _is_colliding(self, other):
        # Fast spherical pre-check
        if utils.norm(other.position, self.position) > self.LENGTH_SQUARE:
            return False
        # Accurate rectangular check
        rect = utils.middle_to_vertices(
            self.position, self.LENGTH, self.WIDTH, self.heading
        )
        other_rect = utils.middle_to_vertices(
            other.position, other.LENGTH, other.WIDTH, other.heading
        )

        return utils.separating_axis_theorem(rect, other_rect)

    @property
    def direction(self) -> np.ndarray:
        return np.array([np.cos(self.heading), np.sin(self.heading)])

    @property
    def velocity(self) -> np.ndarray:
        return self.speed * self.direction  # TODO: slip angle beta should be used here

    @property
    def destination(self) -> np.ndarray:
        if getattr(self, "route", None):
            # last_lane = self.road.network.get_lane(self.route[-1])
            last_lane_index = self.route[-1]
            last_lane_index = (
                last_lane_index
                if last_lane_index[-1] is not None
                else (*last_lane_index[:-1], 0)
            )
            last_lane = self.road.network.get_lane(last_lane_index)
            return last_lane.position(last_lane.length, 0)
        else:
            return self.position

    @property
    def destination_direction(self) -> np.ndarray:
        if (self.destination != self.position).any():
            return (self.destination - self.position) / np.linalg.norm(
                self.destination - self.position
            )
        else:
            return np.zeros((2,))

    @property
    def on_road(self) -> bool:
        """Is the vehicle on its current lane, or off-road ?"""
        return self.lane.on_lane(self.position)

    def front_distance_to(self, other: "Vehicle") -> float:
        return self.direction.dot(other.position - self.position)

    def to_dict(
        self, origin_vehicle: "Vehicle" = None, observe_intentions: bool = True
    ) -> dict:
        vel = self.velocity
        d = {
            "presence": 1,
            "x": self.position[0],
            "y": self.position[1],
            "vx": vel[0],
            "vy": vel[1],
            "heading": self.heading,
            #'cos_h': self.direction[0],
            #'sin_h': self.direction[1],
            #'cos_d': self.destination_direction[0],
            #'sin_d': self.destination_direction[1]
        }
        if not observe_intentions:
            d["cos_d"] = d["sin_d"] = 0
        if origin_vehicle:
            origin_dict = origin_vehicle.to_dict()
            for key in ["x", "y", "vx", "vy"]:
                d[key] -= origin_dict[key]
        return d

    def __str__(self):
        # return "{} #{}: {}".format(self.__class__.__name__, id(self) % 1000, self.position)
        return f"#{self.id}"

    def __repr__(self):
        return self.__str__()<|MERGE_RESOLUTION|>--- conflicted
+++ resolved
@@ -63,11 +63,6 @@
         self.history = deque(maxlen=30)
 
         # for interference calculation
-<<<<<<< HEAD
-        self.dutycycle = (
-            np.random.randint(1, 4) / 100
-        )  # [% / 100] dutycycle of the radar usage
-=======
         dutycycle = config.get("dutycycle", None)
         if dutycycle is not None:
             self.dutycycle = (
@@ -78,9 +73,6 @@
                 np.random.randint(1, 2) / 100
             )  # [% / 100] dutycycle of the radar usage
 
-        print(self.dutycycle)
-
->>>>>>> 53894f05
         self.dutycycle_offset = (
             np.random.randint(0, 20) / 1000
         )  # [ms] offset in milliseconds
